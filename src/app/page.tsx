--- conflicted
+++ resolved
@@ -6,31 +6,19 @@
     <main className="flex-1 p-4">
       {productCategories.map((category) => (
         <div key={category.name} className="mb-8">
-<<<<<<< HEAD
           <h2 className="text-xl font-semibold mb-4">{category.name}</h2>
           <div className="grid grid-cols-2 sm:grid-cols-3 md:grid-cols-4 lg:grid-cols-6 gap-4 border-b-2 pb-4">
-=======
-          <h2 className="mb-4 text-xl font-semibold">{category.name}</h2>
-          <div className="grid grid-cols-2 gap-4 sm:grid-cols-3 md:grid-cols-4 lg:grid-cols-6">
->>>>>>> 9b93389d
             {category.subcategories.map((subcategory) => (
               <Link
                 key={subcategory.name}
                 className="flex flex-col items-center text-center"
-<<<<<<< HEAD
                 href={`/products/${subcategory.name}`}
-=======
                 href="/products/subcategory"
->>>>>>> 9b93389d
               >
                 <img
                   src={subcategory.icon}
                   alt={subcategory.name}
-<<<<<<< HEAD
                   className="w-14 h-14 border mb-2 hover:bg-yellow-200"
-=======
-                  className="mb-2 h-14 w-14 border hover:bg-yellow-300"
->>>>>>> 9b93389d
                   width={48}
                   height={48}
                 />
