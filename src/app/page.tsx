--- conflicted
+++ resolved
@@ -4,13 +4,8 @@
 export default function Home() {
   const collections = getAllCollections();
   return (
-<<<<<<< HEAD
-    <main className="flex-1 p-4">
+    <div className="flex-1 p-4">
       {collections.map((collection) => (
-=======
-    <div className="flex-1 p-4">
-      {artSupplies.map((collection) => (
->>>>>>> 340e25fb
         <div key={collection.collectionName} className="mb-8">
           <h2 className="mb-4 text-xl font-semibold">
             {collection.collectionName}
